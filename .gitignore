--- conflicted
+++ resolved
@@ -144,8 +144,6 @@
 
 .idea/*
 
-.DS_Store
-
 # npm modules
 node_modules/
 .pre-commit-config.yaml
@@ -153,9 +151,6 @@
 # train weight
 *.ckpt
 events.out*
-<<<<<<< HEAD
-xlm-roberta-base-torch/
-=======
 
 *.attach_pid*
 
@@ -172,5 +167,4 @@
 
 # output
 *.stderr
-*.stdout
->>>>>>> 12e0e1a1
+*.stdout