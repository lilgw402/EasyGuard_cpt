import math
from typing import Dict, List, Optional

import torch
from cruise import CruiseCLI, CruiseConfig, CruiseModule, last_cli
from cruise.utilities.distributed import DIST_ENV
from mariana.data.gpt.datamodule.qa_finetune import QAFinetuneGPTDatamodule
from mariana.models.gpt2 import Conv1D, GPT2LMHeadModel, get_subsequent_mask
from mariana.optim import mariana_optimizer_kwargs_defaults
from mariana.utils.checkpoint_utils import is_zero3, load_zero3_state_dict
from mariana.utils.exp_helper import ExpHelper
from mariana.utils.generate import play_console, play_file
from torch import nn

# Config adapter
network_config = {
    "hidden_size"                    : 2048,
    "n_embed"                        : 512,  # vocab embedding
    "n_inner"                        : 8192,
    "n_head"                         : 16,
    "n_layer"                        : 24,
    "vocab_size"                     : 145664,
    "max_position_embeddings"        : 1025,
    "layer_norm_epsilon"             : 1.0e-5,
    "activation_function"            : "gelu_new",
    "resid_pdrop"                    : 0.1,
    "embd_pdrop"                     : 0.1,
    "attn_pdrop"                     : 0.1,
    "scale_attn_weights"             : True,  # TODO:
    "scale_attn_by_inverse_layer_idx": False,  # TODO:
    "reorder_and_upcast_attn"        : False,  # TODO:
    "initializer_range"              : 0.02,
    "gradient_checkpointing"         : False,
    "tie_weight"                     : True,
    "pad_idx"                        : 2,
    "use_ft_flash_attn"              : False,
    "use_ft_linear"                  : False,
    "use_ft_layernorm"               : False,
    "use_rmpad"                      : False,
}


class GPT2Model(CruiseModule):
    """Deberta pretrain"""

    def __init__(self,
                 network: CruiseConfig = network_config,
                 freeze_prefix: Optional[List[str]] = None,
                 partial_pretrain: Optional[str] = None,
                 partial_pretrain_rename: Optional[Dict[str, str]] = None,
                 ):
        super().__init__()
        self.save_hparams()  # save to self.hparams

        # 文本
        self.gpt = GPT2LMHeadModel(self.hparams)
        # self.init_weights()  # will always load pretrained weights
        self.freeze_params(self.hparams.freeze_prefix or [])

    def setup(self):
        _is_zero3 = is_zero3(last_cli().hparams)
        # In DDP rank 0 load pretrain weights is enough
        if (_is_zero3 or self.trainer.global_rank == 0) and self.hparams.partial_pretrain:
            rename_params = self.hparams.partial_pretrain_rename or {}
            from cruise.utilities.cloud_io import load as crs_load
            state_dict = crs_load(self.hparams.partial_pretrain, map_location='cpu')
            if 'mp_rank' in self.hparams.partial_pretrain:
                # zero2 checkpoints has key 'module'
                state_dict = state_dict['module']
                state_dict = {k[7:]: v for k, v in state_dict.items()}
            if _is_zero3:
                metadata = getattr(state_dict, "_metadata", None)
                error_msgs = []
                load_zero3_state_dict(state_dict, self, metadata, error_msgs, prefix="")
            else:
                self.partial_load_from_checkpoints(
                    state_dict,
                    rename_params=rename_params, verbose=True)

    def freeze_params(self, freeze_prefix):
        for name, param in self.named_parameters():
            for prefix in freeze_prefix:
                if name.startswith(prefix):
                    self.rank_zero_print('freeze_params:', name)
                    param.requires_grad = False

    def forward(
            self,
            input_ids,
            attention_mask,
            labels=None,
    ):
        attention_mask = get_subsequent_mask(attention_mask)
        model_out = self.gpt(input_ids=input_ids, attention_mask=attention_mask, labels=labels)
        return model_out

    def training_step(self, batch, batch_idx):
        # log lr
        scheduler = self.trainer.lr_scheduler_configs[0].scheduler
        if hasattr(scheduler, 'get_lr'):
            self.log('lr', scheduler.get_lr()[0], console=True)
        else:
            self.log('lr', scheduler.get_last_lr()[0], console=True)
        # in hf model, labels will be shifted by 1, so here labels = input_ids
        batch['labels'] = batch['input_ids']
        if 'loss_mask' in batch:
            # we mask loss to non-prompt part by setting prompt label to pad_idx
            batch['labels'] = batch['labels'].clone().detach()
            loss_mask = batch.pop('loss_mask')
            batch['labels'][torch.where(loss_mask == 0)] = self.hparams.network.pad_idx
            del loss_mask
            loss_mask = None
        model_out = self.forward(**batch)
        loss = model_out['loss']
        return {'loss': loss}

    def validation_step(self, batch, batch_idx):
        # in hf model, labels will be shifted by 1, so here labels = input_ids
        batch['labels'] = batch['input_ids']
        model_out = self.forward(**batch)
        loss = model_out['loss']
        return {'val_loss': loss}

    @torch.no_grad()
    def decode(self, input_ids: torch.Tensor, input_mask: torch.Tensor, *args, **kwargs):
        """For generation task"""
        model_out = self.gpt(input_ids=input_ids, attention_mask=input_mask)
        return model_out

    def configure_optimizers(self, optimizer_kwargs):
        """
        Model定制optimizer和lr_scheduler
        """
        no_decay = ['bias', 'bn', 'norm', 'ln']
        no_dacay_params_dict = {'params': [], 'weight_decay': 0.0}
        normal_params_dict = {'params': [], 'weight_decay': optimizer_kwargs["optimizer"]["params"]["weight_decay"]}

        for n, p in self.named_parameters():
            if any(nd in n for nd in no_decay):
                no_dacay_params_dict['params'].append(p)
            else:
                normal_params_dict['params'].append(p)
        optimizer_grouped_parameters = [
            no_dacay_params_dict,
            normal_params_dict]

        optimizers = super()._configure_optimizers(optimizer_grouped_parameters, optimizer_kwargs)
        lr_schedulers = super()._configure_schedulers(optimizers, optimizer_kwargs)
        return optimizers, lr_schedulers

    def lr_scheduler_step(
            self,
            schedulers,
            **kwargs,
    ) -> None:
        r"""
        默认是per epoch的lr schedule, 改成per step的
        """
        # if self.trainer.global_step == 0:
        #     # skip first step
        #     return
        for scheduler in schedulers:
            scheduler.step()

    def init_weights(self):
        self.apply(self._init_weights)

    def _init_weights(self, module):
        """Initialize the weights."""
        if isinstance(module, (nn.Linear, Conv1D)):
            # Slightly different from the TF version which uses truncated_normal for initialization
            # cf https://github.com/pytorch/pytorch/pull/5617
            module.weight.data.normal_(mean=0.0, std=self.hparams.network.initializer_range)
            if module.bias is not None:
                module.bias.data.zero_()
        elif isinstance(module, nn.Embedding):
            module.weight.data.normal_(mean=0.0, std=self.hparams.network.initializer_range)
            if module.padding_idx is not None:
                module.weight.data[module.padding_idx].zero_()
        elif isinstance(module, nn.LayerNorm):
            module.bias.data.zero_()
            module.weight.data.fill_(1.0)

        # Reinitialize selected weights subject to the OpenAI GPT-2 Paper Scheme:
        #   > A modified initialization which accounts for the accumulation on the residual path with model depth. Scale
        #   > the weights of residual layers at initialization by a factor of 1/√N where N is the # of residual layers.
        #   >   -- GPT-2 :: https://openai.com/blog/better-language-models/
        #
        # Reference (Megatron-LM): https://github.com/NVIDIA/Megatron-LM/blob/main/megatron/model/gpt_model.py
        for name, p in module.named_parameters():
            if "c_proj.weight" in name or 'attn_ow' in name:  # deepspeed transformer kernel 是 attn_ow
                # Special Scaled Initialization --> There are 2 Layer Norms per Transformer Block
                p.data.normal_(mean=0.0, std=(
                        self.hparams.network.initializer_range / math.sqrt(2 * self.hparams.network.n_layer)))


if __name__ == '__main__':
    helper = ExpHelper(__file__)
    from cruise.trainer.callback import ModelCheckpoint

    ckpter = ModelCheckpoint(monitor='epoch',
                             save_last=True,
                             save_top_k=-1,
                             every_n_train_steps=2000,
                             save_weights_only=True,
                             save_on_train_epoch_end=True,
                             enable_trace=False)
    cli = CruiseCLI(
        GPT2Model,
        datamodule_class=QAFinetuneGPTDatamodule,
        trainer_defaults={
<<<<<<< HEAD
            'precision'             : 16,
            'enable_versions'       : False,
            'log_every_n_steps'     : 100,
=======
            'precision': 16,
            'enable_versions': False,
            'log_every_n_steps': 10,
>>>>>>> a9aaaaba
            'find_unused_parameters': False,
            'max_epochs'            : 10,
            'resume_ckpt_path'      : None,
            "default_hdfs_dir"      : helper.hdfs_prefix,
            "project_name"          : helper.project_name,
            'val_check_interval'    : -1,
            'summarize_model_depth' : 2,
            'gradient_clip_val'     : 1.0,
            'checkpoint_monitor'    : 'step',
            'checkpoint_mode'       : 'max',
            'callbacks'             : [ckpter],
            'optimizer_kwargs'      : mariana_optimizer_kwargs_defaults,
        })
    cli.add_argument('--val-only', default=False, action='store_true', dest='val_only')
    cli.add_argument('--play', default=False, action='store_true', dest='play')
    cli.add_argument('--play-file', default='', type=str, help='generate by samples loaded from file')
    cli.add_argument('--play-file-limit', default=-1, type=int, help="If >0, limit how many lines to generate.")
    cli.add_argument('--generate-trial-num', default=5, type=int, help="generation trial num, default is 5")
    cli.add_argument('--generate-steps', default=256, type=int, help='decode sequence length/steps')
    cli.add_argument('--generate-temp', default=0.7, type=float, help='Smaller tempreature logits become more steep')
    cli.add_argument('--generate-do-sample', default=True, type=bool, help='multinomial sample if True')
    cli.add_argument('--generate-topk', default=5, type=int, help='sample top-k')
    cli.add_argument('--generate-topp', default=None, type=float, help='sample at least top-p probability')
    cli.add_argument('--generate-n-eos', default=1, type=int, help='Stop until n-eos tokens')

    cfg, trainer, model, datamodule = cli.parse_args()
    if cfg.val_only:
        trainer.validate(model, datamodule=datamodule)
    elif cfg.play_file or cfg.play:
        assert DIST_ENV.world_size == 1, "Play mode only support single card"
        datamodule.rank_zero_prepare()
        datamodule.local_rank_zero_prepare()
        datamodule.setup()
        tokenizer = datamodule.tokenizer
        assert tokenizer is not None, "Invalid tokenizer from datamodule"
        model.rank_zero_prepare()
        model.local_rank_zero_prepare()
        model.setup()
        if cfg.play_file:
            print("\nFile play mode.")
            play_file(cfg.play_file, tokenizer, model.cuda(), cfg.generate_trial_num,
                      steps=cfg.generate_steps, temperature=cfg.generate_temp, do_sample=cfg.generate_do_sample,
                      top_k=cfg.generate_topk, top_p=cfg.generate_topp, until_n_eos=cfg.generate_n_eos,
                      limit_samples=cfg.play_file_limit)
        else:
            print("\nConsole play mode.")
            play_console(tokenizer, model.cuda(), cfg.generate_trial_num,
                         steps=cfg.generate_steps, temperature=cfg.generate_temp, do_sample=cfg.generate_do_sample,
                         top_k=cfg.generate_topk, top_p=cfg.generate_topp, until_n_eos=cfg.generate_n_eos)
    else:
        trainer.fit(model, datamodule)<|MERGE_RESOLUTION|>--- conflicted
+++ resolved
@@ -209,15 +209,9 @@
         GPT2Model,
         datamodule_class=QAFinetuneGPTDatamodule,
         trainer_defaults={
-<<<<<<< HEAD
             'precision'             : 16,
             'enable_versions'       : False,
-            'log_every_n_steps'     : 100,
-=======
-            'precision': 16,
-            'enable_versions': False,
-            'log_every_n_steps': 10,
->>>>>>> a9aaaaba
+            'log_every_n_steps'     : 10,
             'find_unused_parameters': False,
             'max_epochs'            : 10,
             'resume_ckpt_path'      : None,
