--- conflicted
+++ resolved
@@ -87,9 +87,9 @@
         self.frame_len = config.frame_len
         self.head_num = config.head_num
 
-        # self.gec = np.load('./examples/fashionproduct_xl/GEC_cat.npy', allow_pickle=True).item()
-        # self.cid2label = np.load('./examples/fashionproduct_xl/tags.npy',
-        #                          allow_pickle=True).item()['cid2label']
+        self.gec = np.load('./examples/fashionproduct_xl/GEC_cat.npy', allow_pickle=True).item()
+        self.cid2label = np.load('./examples/fashionproduct_xl/tags.npy',
+                                 allow_pickle=True).item()['cid2label']
 
         self.pipe = Pipeline.from_option(f'file:./examples/fashionproduct_xl/m_albert_h512a8l12')
         # self.tokenizer = AutoTokenizer.from_pretrained('./examples/framealbert_classification/xlm-roberta-base-torch')
@@ -121,34 +121,52 @@
                 data_item = json.loads(example)
 
                 # label
-<<<<<<< HEAD
-                label = int(data_item['label'])
-=======
                 cid = data_item['leaf_cid']
                 label = self.gec[cid]['label']
                 # label = int(data_item['label'])
->>>>>>> 8c6e2a2e
 
                 # 图像
                 frames = []
 
-                if 'images' in data_item:
+                if 'image' in data_item:
                     # get image by b64
                     try:
-                        image_tensor = self.image_preprocess(data_item['images'][0])
+                        image_tensor = self.image_preprocess(data_item['image'])
                         # image_tensor = self.cv2transform(self.load_image(data_item['image']), return_tensor=True)
                         frames.append(image_tensor)
                     except:
                         print(f"load image base64 failed -- {data_item.get('pid', 'None pid')}")
                         continue
+                elif 'images' in data_item:
+                    # get image by url
+                    image_tensor = None
+                    try:
+                        for url in data_item['images']:
+                            # image_str = download_url_with_exception(get_original_url(url), timeout=3)
+                            image_str = download_image_to_base64(get_original_url(url), timeout=2)
+                            # image_str = download_image_to_base64(get_real_url(url), timeout=2)
+                            if image_str != b'' and image_str != '':
+                                try:
+                                    image_tensor = self.image_preprocess(data_item['image'])
+                                    # image_tensor = self.cv2transform(self.load_image(image_str), return_tensor=True)
+                                    break
+                                except:
+                                    continue
+                            else:
+                                pass
+                    except:
+                        pass
+
+                    if image_tensor is not None:
+                        # image_tensor = self.preprocess(image)
+                        frames.append(image_tensor)
+                    else:
+                        print(
+                            f"No images in data {data_item.get('pid', 'None pid')} -- zero of {len(data_item['images'])}")
                 else:
                     raise Exception(f'cannot find image or images')
 
                 # 文本
-<<<<<<< HEAD
-                title = data_item['title']
-                desc = data_item['desc']
-=======
                 # title = data_item['title']
                 # desc = data_item['desc']
                 # country_idx = 0
@@ -167,7 +185,6 @@
                     desc = data_item['desc']
                     country = data_item.get('country', 0)
                     country_idx = self.country2idx[country]
->>>>>>> 8c6e2a2e
                 text = text_concat(title, desc)
 
                 token_ids = self.pipe.preprocess([text])[0]
@@ -187,6 +204,7 @@
                 input_dict = {
                     'frames': frames,
                     'label': label,
+                    'country_idx': country_idx,
                     'input_ids': token_ids,
                 }
 
@@ -199,17 +217,23 @@
         frames = []
         frames_mask = []
         labels = []
+        head_mask = []
         input_ids = []
         input_mask = []
 
         for ib, ibatch in enumerate(data):
             labels.append(ibatch["label"])
+            # country_idx.append(ibatch["country_idx"])
+            head = torch.zeros(self.head_num, dtype=torch.long)
+            head[ibatch["country_idx"]] = 1
+            head_mask.append(head)
             input_ids.append(ibatch['input_ids'])
             input_mask_id = ibatch['input_ids'].clone()
             input_mask_id[input_mask_id != 0] = 1
             input_mask.append(input_mask_id)
             # input_mask.append(ibatch['attention_mask'])
             # input_segment_ids.append([0] * self.text_len)
+            # weights.append(ibatch['weight'])
 
             img_np = ibatch['frames']
             frames_mask_cur = []
@@ -236,10 +260,7 @@
         bsz, frame_num = frames_mask.shape
         frames = frames.reshape([bsz, frame_num, c, h, w])
         labels = torch.tensor(labels)
-<<<<<<< HEAD
-=======
         head_mask = torch.stack(head_mask, dim=0)
->>>>>>> 8c6e2a2e
         input_ids = torch.cat(input_ids, dim=0)
         input_mask = torch.cat(input_mask, dim=0)
         # input_ids = torch.tensor(input_ids)
@@ -248,7 +269,7 @@
         input_segment_ids = torch.zeros_like(input_ids, dtype=torch.long)
 
         res = {"frames": frames, "frames_mask": frames_mask,
-               "label": labels,
+               "label": labels, "head_mask": head_mask,
                "input_ids": input_ids, "input_mask": input_mask,
                "input_segment_ids": input_segment_ids,
                }
