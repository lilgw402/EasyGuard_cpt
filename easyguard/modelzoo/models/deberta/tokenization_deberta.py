--- conflicted
+++ resolved
@@ -329,15 +329,11 @@
     """Runs WordPiece tokenization."""
 
     def __init__(
-<<<<<<< HEAD
-        self, vocab, greedy_sharp=True, unk_token="[UNK]", max_input_chars_per_word=1000
-=======
         self,
         vocab,
         greedy_sharp=True,
         unk_token="[UNK]",
         max_input_chars_per_word=100,
->>>>>>> e95dbcae
     ):
         self.vocab = vocab
         self.greedy_sharp = greedy_sharp
