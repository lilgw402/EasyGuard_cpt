# all model config settings, each required setting for your model can be exposed here

# the unique keys are designed for mappings
unique_keys:
  - name
  - backend
  - config_archive
  - config
  - text_config
  - vision_config
  - tokenizer
  - tokenizer_fast
  - image_processor
  - processor
  - model
  - sequence_model


# all models' settings
models:
  bert:
    name: BERT
    backend: hf
    config_archive: BERT_PRETRAINED_CONFIG_ARCHIVE_MAP
    configuration_bert:
      config: BertConfig
    tokenization_bert:
      tokenizer: BertTokenizer
    tokenization_bert_fast:
      tokenizer_fast: BertTokenizerFast
    modeling_bert:
      model: BertModel
      model_for_pretrained: BertForPreTraining
  bart:
    name: BART
    backend: hf
    config_archive: BART_PRETRAINED_CONFIG_ARCHIVE_MAP
    configuration_bart:
      config: BartConfig
    modeling_bart:
      model: BartModel
    tokenization_bart:
      tokenizer: BartTokenizer
    tokenization_bart_fast:
      tokenizer_fast: BartTokenizerFast
  deberta:
    name: DeBERTa
    backend: default
    configuration_deberta:
      config: DeBERTaConfig
    modeling_deberta:
      model: DebertaModel
    tokenization_deberta:
      tokenizer: DeBERTaTokenizer
  fashionxlm:
    name: Fashionxlm
    backend: hf
    configuration_fashionxlm:
      config: FashionxlmConfig
    modeling_fashionxlm:
      model: FashionxlmForMaskedLM
      sequence_model: FashionxlmForSequenceClassification
    tokenization_fashionxlm:
      tokenizer: FashionxlmTokenizer
  fashionxlm_moe:
    name: FashionXLM_MoE
    backend: hf
    configuration_fashionxlm_moe:
      config: FashionxlmMoEConfig
    modeling_fashionxlm_moe:
      model: FashionxlmMoEForMaskedLMMoE
      sequence_model: FashionxlmMoEForSequencelCassificationMoE
    tokenization_fashionxlm_moe:
      tokenizer: FashionxlmMoETokenizer
  xlmr:
    name: XLMR
    backend: hf
    configuration_xlm_roberta:
      config: XLMRobertaConfig
    modeling_xlm_roberta:
      model: XLMRobertaForMaskedLM
      sequence_model: XLMRobertaForSequenceClassification
    tokenization_xlm_roberta:
      tokenizer: XLMRobertaTokenizer
  vit:
    name: ViT
    backend: hf
    configuration_vit:
      config: ViTConfig
    image_processing_vit:
      image_processor: ViTImageProcessor
    modeling_vit:
      model: ViTModel
  clip:
    name: CLIP
    backend: hf
    configuration_clip:
      config: CLIPConfig
      text_config: CLIPTextConfig
      vision_config: CLIPVisionConfig
    image_processing_clip:
      image_processor: CLIPImageProcessor
    modeling_clip:
      model: CLIPModel
    processing_clip:
      processor: CLIPProcessor
    tokenization_clip:
      tokenizer: CLIPTokenizer
  falbert:
    name: FalBert
    backend: default
    modeling_falbert:
      model: FrameALBert
<<<<<<< HEAD
  deberta_erlangshen:
    name: DeBERTaErlangshen
    backend: hf
    configuration_deberta_v2:
      config: DebertaV2Config
    modeling_deberta_v2:
      model: DebertaV2ForMaskedLM
    tokenization_deberta_v2:
      tokenizer: DebertaV2Tokenizer
=======
  fashion_swin:
    name: FashionSwin
    backend: default
    configuration_fashion_swin:
      config: FashionSwinConfig
    image_processing_fashion_swin:
      image_processor: FashionSwinProcessor
    modeling_fashion_swin:
      model: FashionSwinModel
  falbert:
    name: FalBert
    backend: default
    configuration_falbert:
      config: FalBertConfig
    image_processing_falbert:
      image_processor: FalBertImageProcessor
    modeling_falbert:
      model: FalBertModel
    processing_falbert:
      processor: FalBertProcessor
    tokenization_falbert:
      tokenizer: FalBertTokenizer
    

    
    

    
>>>>>>> 5470408c
    
    <|MERGE_RESOLUTION|>--- conflicted
+++ resolved
@@ -111,7 +111,6 @@
     backend: default
     modeling_falbert:
       model: FrameALBert
-<<<<<<< HEAD
   deberta_erlangshen:
     name: DeBERTaErlangshen
     backend: hf
@@ -121,7 +120,6 @@
       model: DebertaV2ForMaskedLM
     tokenization_deberta_v2:
       tokenizer: DebertaV2Tokenizer
-=======
   fashion_swin:
     name: FashionSwin
     backend: default
@@ -150,6 +148,4 @@
     
 
     
->>>>>>> 5470408c
-    
     