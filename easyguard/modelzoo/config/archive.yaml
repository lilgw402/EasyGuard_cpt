--- conflicted
+++ resolved
@@ -30,14 +30,12 @@
 fashionxlm-moe-base:
   server: hdfs/tos
   type: fashionxlm_moe
-<<<<<<< HEAD
   region: CN
 fashionxlm-softmoe-base:
-  server: hdfs
+  server: hdfs/tos
   type: fashionxlm_moe
   region: CN
-=======
->>>>>>> a714cee8
+  description: soft-moe for CCR
 xlmr-base:
   server: hdfs/tos
   type: xlmr
