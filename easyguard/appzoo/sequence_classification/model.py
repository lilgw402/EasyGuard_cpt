--- conflicted
+++ resolved
@@ -7,12 +7,7 @@
 import numpy as np
 import torch
 import torch.nn as nn
-<<<<<<< HEAD
-
-from transformers import AutoModelForSequenceClassification, AutoTokenizer
-=======
 from easyguard import AutoModel
->>>>>>> a7213436
 
 try:
     import cruise
