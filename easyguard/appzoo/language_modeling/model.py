# -*- coding: utf-8 -*-

import os
import sys
from typing import Optional, Tuple

import numpy as np
import torch
import torch.nn as nn
from transformers import AutoModelForMaskedLM, AutoTokenizer

try:
    import cruise
except ImportError:
    print(
        "[ERROR] cruise is not installed! Please refer this doc: https://bytedance.feishu.cn/wiki/wikcnGP7yzZAuKpPfL6jRJKl2ag"
    )

from cruise import CruiseModule
from cruise.utilities.distributed import DIST_ENV

from ...core.optimizers import build_optimizer, build_scheduler
from ...modelzoo.modeling_utils import load_pretrained
from ...modelzoo.models.mdeberta_v2 import DebertaV2ForMaskedLM
<<<<<<< HEAD
from ...modelzoo.models.fashionxlm import DebertaV2ForMaskedLMMoE, MLP
from ...modelzoo.models.fashionxlm import XLMRobertaForMaskedLM
from ...utils.losses import cross_entropy, LearnableNTXentLoss
=======
from ...utils.losses import LearnableNTXentLoss, cross_entropy
>>>>>>> b370ad52


class LanguageModel(CruiseModule):
    def __init__(
        self,
        pretrained_model_name_or_path: str = None,
        cl_enable: bool = False,
        cl_temp: float = 0.05,
        cl_weight: float = 1.0,
        ntx_enable: bool = False,
        classification_task_enable: bool = False,
        classification_task_head: int = 1422,
        hidden_size: int = 768,
        load_pretrain: Optional[
            str
        ] = "hdfs://harunava/home/byte_magellan_va/user/jiangjunjun.happy/xlmr16/model_state_epoch_400000.th",
        all_gather_limit: int = -1,
        warmup_ratio: float = 0.1,
        weight_decay: float = 0.05,
        base_lr: float = 5e-4,
        warmup_lr: float = 5e-7,
        min_lr: float = 5e-6,
        lr_scheduler: str = "cosine",
        lr_scheduler_decay_ratio: float = 0.8,
        lr_scheduler_decay_rate: float = 0.1,
        optimizer: str = "adamw",
        optimizer_eps: float = 1e-8,
        optimizer_betas: Tuple[float, ...] = (0.9, 0.999),
        momentum: float = 0.9,
    ):
        super().__init__()
        self.save_hparams()
        self.moe = False
        if pretrained_model_name_or_path == "fashionxlm-mdeberta-v3-base":
<<<<<<< HEAD
            self.backbone = DebertaV2ForMaskedLM.from_pretrained('microsoft/mdeberta-v3-base')
        elif pretrained_model_name_or_path == "fashionxlm-mdeberta-moe-adv":
            self.moe = True
            self.backbone = DebertaV2ForMaskedLMMoE.from_pretrained('microsoft/mdeberta-v3-base')
        elif pretrained_model_name_or_path == "xlm-roberta-base":
            self.backbone = XLMRobertaForMaskedLM.from_pretrained('xlm-roberta-base')
=======
            """use our own mdeberta_v2"""
            self.backbone = DebertaV2ForMaskedLM.from_pretrained(
                "microsoft/mdeberta-v3-base"
            )
>>>>>>> b370ad52
        else:
            self.backbone = AutoModelForMaskedLM.from_pretrained(
                pretrained_model_name_or_path
            )

        # self.model = self.backbone
        # self.init_weights()
        # self.freeze_params(self.config.TRAIN.freeze_prefix)

        # use contrast learning loss
        self.cl_enable = cl_enable
        if self.cl_enable:
            self.cl_temp = cl_temp  # tempure of softmax
            self.cl_weight = cl_weight  # weighted loss

            self.ntx_enable = ntx_enable
            self.ntx_loss_layer = LearnableNTXentLoss()
            self.logit_scale = nn.Parameter(torch.ones([]) * np.log(1 / 0.07))

        # use classification learning loss
        self.classification_task_enable = classification_task_enable
        if self.classification_task_enable:
            self.classification_task_head = classification_task_head
<<<<<<< HEAD
            cla_input_size = hidden_size * 2 if self.moe else hidden_size
            self.classifier = torch.nn.Linear(cla_input_size, self.classification_task_head)

        if self.moe:
            self.moe_hard_heads = nn.ModuleDict(
                    {k: MLP(hidden_size, hidden_size, hidden_size) for k in
                     ['GB', 'ID', 'TH', 'MY', 'VN', 'PH']})
            self.moe_share_head = MLP(hidden_size, hidden_size, hidden_size)
            self.kl_loss = nn.KLDivLoss(reduction="batchmean")
            self.adv_head = nn.Linear(hidden_size, 6)
=======
            self.classifier = torch.nn.Linear(
                hidden_size, self.classification_task_head
            )
>>>>>>> b370ad52

        # setup nce allgather group if has limit
        nce_limit = self.hparams.all_gather_limit
        if nce_limit < 0:
            # no limit
            self.nce_group = None
        elif nce_limit == 0:
            # no all_gather
            self.nce_group = False
        else:
            raise NotImplementedError(
                "Using sub-groups in NCCL is not well implemented."
            )
            group_rank_id = self.trainer.global_rank // nce_limit
            group_ranks = [
                group_rank_id * nce_limit + i for i in range(nce_limit)
            ]
            self.nce_group = torch.distributed.new_group(
                ranks=group_ranks, backend="nccl"
            )
            self.print(
                "Create non-global allgather group from ranks:",
                group_ranks,
                "group size:",
                self.nce_group.size(),
            )

    def init_weights(self):
        def init_weight_module(module):
            if isinstance(module, (torch.nn.Linear, torch.nn.Conv2d)):
                torch.nn.init.xavier_uniform_(module.weight)
            elif isinstance(module, (torch.nn.BatchNorm2d, torch.nn.LayerNorm)):
                module.bias.data.zero_()
                module.weight.data.fill_(1.0)
            if isinstance(module, torch.nn.Linear) and module.bias is not None:
                module.bias.data.zero_()

        self.apply(init_weight_module)

    def freeze_params(self, freeze_prefix):
        for name, param in self.named_parameters():
            for prefix in freeze_prefix:
                if name.startswith(prefix):
                    param.requires_grad = False

    def rank_zero_prepare(self):
        # load partial pretrain
        if self.hparams.load_pretrain:
            load_pretrained(self.hparams.load_pretrain, self)

    def cl_loss(self, cls_status):
        batch_size = cls_status.shape[0]
        z1, z2 = (
            cls_status[0 : batch_size // 2, :],
            cls_status[batch_size // 2 :, :],
        )

        # all gather to increase effective batch size
        if self.nce_group is not False:
            # [bsz, n] -> [group, bsz, n]
            group_z1 = self.all_gather(
                z1, group=self.nce_group, sync_grads="rank"
            )
            group_z2 = self.all_gather(
                z2, group=self.nce_group, sync_grads="rank"
            )
            # [group, bsz, n] -> [group * bsz, n]
            z1 = group_z1.view((-1, cls_status.shape[-1]))
            z2 = group_z2.view((-1, cls_status.shape[-1]))

        if self.ntx_enable:
            loss = self.ntx_loss_layer(z1, z2)
        else:
            # cosine similarity as logits
            self.logit_scale.data.clamp_(-np.log(100), np.log(100))
            logit_scale = self.logit_scale.exp()
            self.log("logit_scale", logit_scale)
            logits_per_z1 = logit_scale * z1 @ z2.t()
            logits_per_z2 = logit_scale * z2 @ z1.t()

            bsz = logits_per_z1.shape[0]
            labels = torch.arange(bsz, device=logits_per_z1.device)  # bsz

            loss_v = self.cl_loss_layer(logits_per_z1, labels)
            loss_t = self.cl_loss_layer(logits_per_z2, labels)
            loss = (loss_v + loss_t) / 2

        return loss

<<<<<<< HEAD
    def forward(self, input_ids, token_type_ids, attention_mask, labels, classification_label=None, language=None):
=======
    def forward(
        self,
        input_ids,
        token_type_ids,
        attention_mask,
        labels,
        classification_label=None,
    ):
>>>>>>> b370ad52
        """
        input_ids: [bsz, seq_len]
        input_segment_ids: [bsz, seq_len]
        input_mask: [bsz, seq_len]
        label: [bsz]
        classification_label: [bsz]
        """
        output_dict = {}

        # mlm loss
        mmout = self.backbone(
            input_ids,
            attention_mask,
            token_type_ids,
            labels=labels,
            output_hidden_states=True,
        )
        loss1 = mmout.loss
        self.log("mlm_loss", loss1)
        output_dict["loss"] = loss1

        # mlm acc
        mlm_acc = self.mlm_acc(mmout.logits, labels)
        output_dict['mlm_acc'] = mlm_acc

        # cl loss
        if self.cl_enable:
            hidden_states = mmout.hidden_states[
                -1
            ]  # batch * sen_len * emd_size
            cls_status = hidden_states[:, 0, :]
<<<<<<< HEAD
            moe_acc = 0.0
            aux_loss = 0.0
            entroy, sep_loss = 0, 0
            if self.moe:
                cls_status_ = torch.stack([self.moe_hard_heads[k](xi) for xi, k in zip(cls_status, language)],
                                              dim=0)  # language proj
                cls_status_share = self.moe_share_head(cls_status)
                entroy, sep_loss, acc_input = self.hard_moe_loss(cls_status, cls_status_share, language)
                moe_acc = self.cla_acc(acc_input[0], acc_input[1])
                cls_status_ = torch.cat((cls_status_, cls_status_share), dim=1)
            else:
                cls_status_ = cls_status
            loss2 = self.cl_loss(cls_status_)
            self.log('cl_loss', loss2)
            cl_acc = self.cl_acc(cls_status_)
            loss = loss1 + self.cl_weight * loss2 + self.moe_aux_weight * aux_loss + entroy + self.moe_share_weight * sep_loss
            output_dict['mlm_loss'] = loss1
            output_dict['aux_loss'] = aux_loss
            output_dict['cl_loss'] = loss2
            output_dict['entroy'] = entroy
            output_dict['sep_loss'] = sep_loss
            output_dict['loss'] = loss
            output_dict.update(cl_acc)
            output_dict['moe_acc'] = moe_acc
=======
            loss2 = self.cl_loss(cls_status)
            self.log("cl_loss", loss2)
            loss = loss1 + self.cl_weight * loss2

            output_dict["mlm_loss"] = loss1
            output_dict["cl_loss"] = loss2
            output_dict["loss"] = loss
>>>>>>> b370ad52

        # classification task
        if self.classification_task_enable:
            hidden_states = mmout.hidden_states[
                -1
            ]  # batch * sen_len * emd_size
            cls_status = hidden_states[:, 0, :]  # batch * emd_size
            moe_acc = 0.0
            aux_loss = 0.0
            entroy, sep_loss = 0, 0
            if self.moe:
                cls_status_ = torch.stack([self.moe_hard_heads[k](xi) for xi, k in zip(cls_status, language)],
                                          dim=0)  # language proj
                cls_status_share = self.moe_share_head(cls_status)
                entroy, sep_loss, acc_input = self.hard_moe_loss(cls_status, cls_status_share, language)
                moe_acc = self.cla_acc(acc_input[0], acc_input[1])
                cls_status_ = torch.cat((cls_status_, cls_status_share), dim=1)
            else:
                cls_status_ = cls_status

            logits = self.classifier(cls_status_)  # batch * label_size
            loss3 = cross_entropy(logits, classification_label)
            cla_acc = self.cla_acc(logits, classification_label)

<<<<<<< HEAD
            loss = loss1 + loss3 + aux_loss + entroy + self.moe_share_weight * sep_loss
            output_dict['mlm_loss'] = loss1
            output_dict['cla_loss'] = loss3
            output_dict['aux_loss'] = aux_loss
            output_dict['entroy'] = entroy
            output_dict['sep_loss'] = sep_loss
            output_dict['loss'] = loss
            output_dict['cla_acc'] = cla_acc
            output_dict['moe_acc'] = moe_acc
=======
            output_dict["mlm_loss"] = loss1
            output_dict["cla_loss"] = loss3
            output_dict["loss"] = loss
>>>>>>> b370ad52

        return output_dict

    def training_step(self, batch, idx):
        return self(**batch)

    def validation_step(self, batch, idx):
        return self(**batch)

    def validation_epoch_end(self, outputs) -> None:
        gathered_results = DIST_ENV.all_gather_object(outputs)
        all_results = []
        for item in gathered_results:
            all_results.extend(item)
        acc_all = [out["mlm_acc"] for out in all_results]
        total_acc = sum(acc_all) / len(acc_all)
        self.log("total_mlm_acc", total_acc, console=True)
        print("total_mlm_acc", total_acc)

        if self.classification_task_enable:
            # cls acc
            cla_acc_all = [out["cla_acc"] for out in all_results]
            total_cla_acc = sum(cla_acc_all) / len(cla_acc_all)
            self.log("total_cla_acc", total_cla_acc, console=True)
            print("total_cla_acc", total_cla_acc)

        if self.cl_enable:
            trans2origin_all = [out["trans2origin@1"] for out in all_results]
            trans2origin_acc = sum(trans2origin_all) / len(trans2origin_all)
            self.log("total_trans2origin_acc", trans2origin_acc, console=True)
            print("total_trans2origin_acc", trans2origin_acc)

            origin2trans_all = [out["origin2trans@1"] for out in all_results]
            origin2trans_acc = sum(origin2trans_all) / len(origin2trans_all)
            self.log("total_origin2trans_acc", origin2trans_acc, console=True)
            print("total_origin2trans_acc", origin2trans_acc)


    def configure_optimizers(self):
        optimizer = build_optimizer(self.hparams, self)
        lr_scheduler = build_scheduler(
            self.hparams,
            optimizer,
            self.trainer.max_epochs,
            self.trainer.steps_per_epoch
            // self.trainer._accumulate_grad_batches,
        )
        return [optimizer], [lr_scheduler]

    def lr_scheduler_step(self, schedulers, **kwargs):
        # timm lr scheduler is called every step
        for scheduler in schedulers:
            scheduler.step_update(
                self.trainer.global_step
                // self.trainer._accumulate_grad_batches
            )

    def on_fit_start(self) -> None:
<<<<<<< HEAD
        self.rank_zero_print('===========My custom fit start function is called!============')

    @torch.no_grad()
    def mlm_acc(self, mlm_logits, mlm_labels, PAD_IDX=-100) -> torch.Tensor:
        """
        :param mlm_logits:  [batch_size, src_len, src_vocab_size]
        :param mlm_labels:  [batch_size, src_len]
        :param cl_logits:  [batch_size, batch_size]
        :param PAD_IDX:
        :return:
        """
        mlm_pred = mlm_logits.argmax(axis=2).reshape(-1)
        mlm_true = mlm_labels.reshape(-1)

        mlm_acc = mlm_pred.eq(mlm_true)  # 计算预测值与正确值比较的情况
        mask = torch.logical_not(mlm_true.eq(PAD_IDX))  # 找到真实标签中，mask位置的信息。 mask位置为TRUE
        mlm_acc = mlm_acc.logical_and(mask)  # 去掉acc中非mask的部分
        mlm_correct = mlm_acc.sum().item()
        mlm_total = mask.sum().item()
        mlm_acc = float(mlm_correct) / mlm_total
        return torch.tensor(mlm_acc)

    @torch.no_grad()
    def cla_acc(self, cla_logits=None, cla_label=None) -> torch.Tensor:
        """
        :param cla_logits:  [batch_size, label_num]
        :param cla_label:   [batch_size]
        :return:
        """
        cla_correct = (cla_logits.argmax(1) == cla_label).float().sum()
        cla_total = len(cla_label)
        cla_acc = float(cla_correct) / cla_total
        return torch.tensor(cla_acc)
=======
        self.rank_zero_print(
            "===========My custom fit start function is called!============"
        )
>>>>>>> b370ad52
<|MERGE_RESOLUTION|>--- conflicted
+++ resolved
@@ -22,13 +22,9 @@
 from ...core.optimizers import build_optimizer, build_scheduler
 from ...modelzoo.modeling_utils import load_pretrained
 from ...modelzoo.models.mdeberta_v2 import DebertaV2ForMaskedLM
-<<<<<<< HEAD
 from ...modelzoo.models.fashionxlm import DebertaV2ForMaskedLMMoE, MLP
 from ...modelzoo.models.fashionxlm import XLMRobertaForMaskedLM
 from ...utils.losses import cross_entropy, LearnableNTXentLoss
-=======
-from ...utils.losses import LearnableNTXentLoss, cross_entropy
->>>>>>> b370ad52
 
 
 class LanguageModel(CruiseModule):
@@ -63,19 +59,12 @@
         self.save_hparams()
         self.moe = False
         if pretrained_model_name_or_path == "fashionxlm-mdeberta-v3-base":
-<<<<<<< HEAD
             self.backbone = DebertaV2ForMaskedLM.from_pretrained('microsoft/mdeberta-v3-base')
         elif pretrained_model_name_or_path == "fashionxlm-mdeberta-moe-adv":
             self.moe = True
             self.backbone = DebertaV2ForMaskedLMMoE.from_pretrained('microsoft/mdeberta-v3-base')
         elif pretrained_model_name_or_path == "xlm-roberta-base":
             self.backbone = XLMRobertaForMaskedLM.from_pretrained('xlm-roberta-base')
-=======
-            """use our own mdeberta_v2"""
-            self.backbone = DebertaV2ForMaskedLM.from_pretrained(
-                "microsoft/mdeberta-v3-base"
-            )
->>>>>>> b370ad52
         else:
             self.backbone = AutoModelForMaskedLM.from_pretrained(
                 pretrained_model_name_or_path
@@ -99,7 +88,6 @@
         self.classification_task_enable = classification_task_enable
         if self.classification_task_enable:
             self.classification_task_head = classification_task_head
-<<<<<<< HEAD
             cla_input_size = hidden_size * 2 if self.moe else hidden_size
             self.classifier = torch.nn.Linear(cla_input_size, self.classification_task_head)
 
@@ -110,11 +98,6 @@
             self.moe_share_head = MLP(hidden_size, hidden_size, hidden_size)
             self.kl_loss = nn.KLDivLoss(reduction="batchmean")
             self.adv_head = nn.Linear(hidden_size, 6)
-=======
-            self.classifier = torch.nn.Linear(
-                hidden_size, self.classification_task_head
-            )
->>>>>>> b370ad52
 
         # setup nce allgather group if has limit
         nce_limit = self.hparams.all_gather_limit
@@ -204,18 +187,7 @@
 
         return loss
 
-<<<<<<< HEAD
     def forward(self, input_ids, token_type_ids, attention_mask, labels, classification_label=None, language=None):
-=======
-    def forward(
-        self,
-        input_ids,
-        token_type_ids,
-        attention_mask,
-        labels,
-        classification_label=None,
-    ):
->>>>>>> b370ad52
         """
         input_ids: [bsz, seq_len]
         input_segment_ids: [bsz, seq_len]
@@ -247,7 +219,6 @@
                 -1
             ]  # batch * sen_len * emd_size
             cls_status = hidden_states[:, 0, :]
-<<<<<<< HEAD
             moe_acc = 0.0
             aux_loss = 0.0
             entroy, sep_loss = 0, 0
@@ -272,15 +243,6 @@
             output_dict['loss'] = loss
             output_dict.update(cl_acc)
             output_dict['moe_acc'] = moe_acc
-=======
-            loss2 = self.cl_loss(cls_status)
-            self.log("cl_loss", loss2)
-            loss = loss1 + self.cl_weight * loss2
-
-            output_dict["mlm_loss"] = loss1
-            output_dict["cl_loss"] = loss2
-            output_dict["loss"] = loss
->>>>>>> b370ad52
 
         # classification task
         if self.classification_task_enable:
@@ -305,7 +267,6 @@
             loss3 = cross_entropy(logits, classification_label)
             cla_acc = self.cla_acc(logits, classification_label)
 
-<<<<<<< HEAD
             loss = loss1 + loss3 + aux_loss + entroy + self.moe_share_weight * sep_loss
             output_dict['mlm_loss'] = loss1
             output_dict['cla_loss'] = loss3
@@ -315,11 +276,6 @@
             output_dict['loss'] = loss
             output_dict['cla_acc'] = cla_acc
             output_dict['moe_acc'] = moe_acc
-=======
-            output_dict["mlm_loss"] = loss1
-            output_dict["cla_loss"] = loss3
-            output_dict["loss"] = loss
->>>>>>> b370ad52
 
         return output_dict
 
@@ -378,7 +334,6 @@
             )
 
     def on_fit_start(self) -> None:
-<<<<<<< HEAD
         self.rank_zero_print('===========My custom fit start function is called!============')
 
     @torch.no_grad()
@@ -411,9 +366,4 @@
         cla_correct = (cla_logits.argmax(1) == cla_label).float().sum()
         cla_total = len(cla_label)
         cla_acc = float(cla_correct) / cla_total
-        return torch.tensor(cla_acc)
-=======
-        self.rank_zero_print(
-            "===========My custom fit start function is called!============"
-        )
->>>>>>> b370ad52
+        return torch.tensor(cla_acc)